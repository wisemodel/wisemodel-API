import asyncio
import time
import traceback
import uuid
from functools import partial
from typing import AsyncIterator, Tuple

import anyio
from fastapi import APIRouter, Depends
from fastapi import Request
from loguru import logger
from openai.types.completion import Completion
from openai.types.completion_choice import CompletionChoice, Logprobs
from openai.types.completion_usage import CompletionUsage
from sse_starlette import EventSourceResponse
from vllm.outputs import RequestOutput
from vllm.sampling_params import SamplingParams

from api.config import SETTINGS
from api.core.vllm_engine import VllmEngine
from api.models import LLM_ENGINE
from api.utils.compat import dictify
from api.utils.protocol import CompletionCreateParams
from api.utils.request import (
    handle_request,
    get_event_publisher,
    check_api_key,
)

completion_router = APIRouter()


def get_engine():
    yield LLM_ENGINE


def parse_prompt_format(prompt) -> Tuple[bool, list]:
    # get the prompt, openai supports the following
    # "a string, array of strings, array of tokens, or array of token arrays."
    prompt_is_tokens = False
    prompts = [prompt]  # case 1: a string
    if isinstance(prompt, list):
        if len(prompt) == 0:
            raise ValueError("please provide at least one prompt")
        elif isinstance(prompt[0], str):
            prompt_is_tokens = False
            prompts = prompt  # case 2: array of strings
        elif isinstance(prompt[0], int):
            prompt_is_tokens = True
            prompts = [prompt]  # case 3: array of tokens
        elif isinstance(prompt[0], list) and isinstance(prompt[0][0], int):
            prompt_is_tokens = True
            prompts = prompt  # case 4: array of token arrays
        else:
            raise ValueError(
                "prompt must be a string, array of strings, array of tokens, or array of token arrays"
            )
    return prompt_is_tokens, prompts


def merge_async_iterators(*iterators):
    """Merge multiple asynchronous iterators into a single iterator.

    This method handle the case where some iterators finish before others.
    When it yields, it yields a tuple (i, item) where i is the index of the
    iterator that yields the item.
    """
    queue = asyncio.Queue()

    finished = [False] * len(iterators)

    async def producer(i, iterator):
        try:
            async for item in iterator:
                await queue.put((i, item))
        except Exception as e:
            await queue.put(e)
        finished[i] = True

    _tasks = [
        asyncio.create_task(producer(i, iterator))
        for i, iterator in enumerate(iterators)
    ]

    async def consumer():
        while not all(finished) or not queue.empty():
            item = await queue.get()
            if isinstance(item, Exception):
                raise item
            yield item
        await asyncio.gather(*_tasks)

    return consumer()


@completion_router.post("/completions", dependencies=[Depends(check_api_key)])
async def create_completion(
    request: CompletionCreateParams,
    raw_request: Request,
    engine: VllmEngine = Depends(get_engine),
):
    """Completion API similar to OpenAI's API.

    See https://platform.openai.com/docs/api-reference/completions/create
    for the API specification. This API mimics the OpenAI Completion API.
    """
    request.max_tokens = request.max_tokens or 128
    request = await handle_request(request, engine.prompt_adapter.stop, chat=False)

    if isinstance(request.prompt, list):
        request.prompt = request.prompt[0]

    params = dictify(request, exclude={"prompt"})
    params.update(dict(prompt_or_messages=request.prompt))
    logger.debug(f"==== request ====\n{params}")

    request_id: str = f"cmpl-{str(uuid.uuid4())}"
    # Schedule the request and get the result generator.
    generators = []
    num_prompts = 1
    try:
        include = {
            "n",
            "presence_penalty",
            "frequency_penalty",
            "temperature",
            "top_p",
            "repetition_penalty",
            "min_p",
            "best_of",
            "ignore_eos",
            "use_beam_search",
            "skip_special_tokens",
            "spaces_between_special_tokens",
        }
        kwargs = dictify(request, include=include)
        sampling_params = SamplingParams(
            stop=request.stop or [],
            stop_token_ids=request.stop_token_ids or [],
            max_tokens=request.max_tokens,
            **kwargs,
        )
        lora_request = engine._maybe_get_lora(request.model)

        try:
            from vllm.model_executor.guided_decoding import get_guided_decoding_logits_processor
<<<<<<< HEAD
            guided_decode_logits_processor = (
                await get_guided_decoding_logits_processor(
                    guided_decoding_backend=SETTINGS.guided_decoding_backend,
                    request=request,
                    tokenizer=engine.tokenizer,
=======

            decoding_config = await engine.model.get_decoding_config()

            try:
                guided_decode_logits_processor = (
                    await get_guided_decoding_logits_processor(
                        request.guided_decoding_backend or decoding_config.guided_decoding_backend,
                        request,
                        engine.tokenizer,
                    )
                )
            except TypeError:
                guided_decode_logits_processor = (
                    await get_guided_decoding_logits_processor(
                        request,
                        engine.tokenizer,
                    )
>>>>>>> 2589c1eb
                )
            if guided_decode_logits_processor:
                sampling_params.logits_processors = sampling_params.logits_processors or []
                sampling_params.logits_processors.append(guided_decode_logits_processor)
        except ImportError:
            pass

        prompt_is_tokens, prompts = parse_prompt_format(request.prompt)
        num_prompts = len(prompts)

        for i, prompt in enumerate(prompts):
            if prompt_is_tokens:
                input_ids = engine.convert_to_inputs(token_ids=prompt, max_tokens=request.max_tokens)
            else:
                input_ids = engine.convert_to_inputs(prompt=prompt, max_tokens=request.max_tokens)

            try:
                generator = engine.model.generate(
                    {
                        "prompt": prompt,
                        "prompt_token_ids": input_ids,
                    },
                    sampling_params,
                    request_id,
                    lora_request,
                )
            except TypeError:
                generator = engine.model.generate(
                    prompt,
                    sampling_params,
                    f"{request_id}-{i}",
                    prompt_token_ids=input_ids,
                    lora_request=lora_request
                )

            generators.append(generator)
    except ValueError as e:
        traceback.print_exc()

    result_generator: AsyncIterator[Tuple[int, RequestOutput]] = merge_async_iterators(*generators)

    if request.stream:
        iterator = create_completion_stream(
            engine, result_generator, request, request_id, num_prompts
        )
        send_chan, recv_chan = anyio.create_memory_object_stream(10)
        return EventSourceResponse(
            recv_chan,
            data_sender_callable=partial(
                get_event_publisher,
                request=raw_request,
                inner_send_chan=send_chan,
                iterator=iterator,
            ),
        )
    else:
        # Non-streaming response
        final_res_batch = [None] * num_prompts
        async for i, res in result_generator:
            if await raw_request.is_disconnected():
                # Abort the request if the client disconnects.
                await engine.model.abort(f"{request_id}-{i}")
            final_res_batch[i] = res

        choices = []
        num_prompt_tokens = 0
        num_generated_tokens = 0
        for final_res in final_res_batch:
            final_res: RequestOutput
            prompt_token_ids = final_res.prompt_token_ids
            prompt_logprobs = final_res.prompt_logprobs
            prompt_text = final_res.prompt

            for output in final_res.outputs:
                if request.echo and request.max_tokens == 0:
                    token_ids = prompt_token_ids
                    top_logprobs = prompt_logprobs
                    output_text = prompt_text
                elif request.echo and request.max_tokens > 0:
                    token_ids = prompt_token_ids + output.token_ids
                    top_logprobs = (prompt_logprobs + output.logprobs if request.logprobs else None)
                    output_text = prompt_text + output.text
                else:
                    token_ids = output.token_ids
                    top_logprobs = output.logprobs
                    output_text = output.text

                if request.logprobs is not None:
                    logprobs = engine.create_logprobs(
                        token_ids=token_ids,
                        top_logprobs=top_logprobs,
                        num_output_top_logprobs=request.logprobs,
                    )
                else:
                    logprobs = None

                choice = CompletionChoice(
                    index=len(choices),
                    text=output_text,
                    finish_reason=output.finish_reason,
                    logprobs=logprobs,
                )
                choices.append(choice)

                num_prompt_tokens += len(prompt_token_ids)
                num_generated_tokens += sum(len(output.token_ids) for output in final_res.outputs)

        usage = CompletionUsage(
            prompt_tokens=num_prompt_tokens,
            completion_tokens=num_generated_tokens,
            total_tokens=num_prompt_tokens + num_generated_tokens,
        )

        return Completion(
            id=request_id,
            choices=choices,
            created=int(time.time()),
            model=request.model,
            object="text_completion",
            usage=usage,
        )


async def create_completion_stream(
    engine: VllmEngine,
    generator: AsyncIterator,
    request: CompletionCreateParams,
    request_id: str,
    num_prompts: int,
) -> AsyncIterator:
    previous_texts = [""] * request.n * num_prompts
    previous_num_tokens = [0] * request.n * num_prompts
    has_echoed = [False] * request.n * num_prompts
    try:
        async for prompt_idx, res in generator:
            res: RequestOutput
            for output in res.outputs:
                i = output.index + prompt_idx * request.n
                output.text = output.text.replace("�", "")

                if request.echo and request.max_tokens == 0:
                    # only return the prompt
                    delta_text = res.prompt
                    delta_token_ids = res.prompt_token_ids
                    top_logprobs = res.prompt_logprobs
                    has_echoed[i] = True
                elif request.echo and request.max_tokens > 0 and not has_echoed[i]:
                    # echo the prompt and first token
                    delta_text = res.prompt + output.text
                    delta_token_ids = res.prompt_token_ids + output.token_ids
                    top_logprobs = res.prompt_logprobs + (output.logprobs or [])
                    has_echoed[i] = True
                else:
                    # return just the delta
                    delta_text = output.text[len(previous_texts[i]):]
                    delta_token_ids = output.token_ids[previous_num_tokens[i]:]
                    top_logprobs = output.logprobs[previous_num_tokens[i]:] if output.logprobs else None

                if request.logprobs is not None:
                    assert top_logprobs is not None, (
                        "top_logprobs must be provided when logprobs "
                        "is requested")
                    logprobs = engine.create_logprobs(
                        token_ids=delta_token_ids,
                        top_logprobs=top_logprobs,
                        num_output_top_logprobs=request.logprobs,
                        initial_text_offset=len(previous_texts[i]),
                    )
                else:
                    logprobs = None

                previous_texts[i] = output.text
                previous_num_tokens[i] = len(output.token_ids)

                choice = CompletionChoice(
                    index=i,
                    text=delta_text,
                    finish_reason="stop",
                    logprobs=logprobs,
                )
                yield Completion(
                    id=request_id,
                    choices=[choice],
                    created=int(time.time()),
                    model=request.model,
                    object="text_completion",
                )

                if output.finish_reason is not None:
                    if request.logprobs is not None:
                        logprobs = Logprobs(
                            text_offset=[], token_logprobs=[], tokens=[], top_logprobs=[]
                        )
                    else:
                        logprobs = None

                    choice = CompletionChoice(
                        index=i,
                        text=delta_text,
                        finish_reason="stop",
                        logprobs=logprobs,
                    )
                    yield Completion(
                        id=request_id,
                        choices=[choice],
                        created=int(time.time()),
                        model=request.model,
                        object="text_completion",
                    )
    except:
        traceback.print_exc()<|MERGE_RESOLUTION|>--- conflicted
+++ resolved
@@ -144,13 +144,6 @@
 
         try:
             from vllm.model_executor.guided_decoding import get_guided_decoding_logits_processor
-<<<<<<< HEAD
-            guided_decode_logits_processor = (
-                await get_guided_decoding_logits_processor(
-                    guided_decoding_backend=SETTINGS.guided_decoding_backend,
-                    request=request,
-                    tokenizer=engine.tokenizer,
-=======
 
             decoding_config = await engine.model.get_decoding_config()
 
@@ -168,7 +161,6 @@
                         request,
                         engine.tokenizer,
                     )
->>>>>>> 2589c1eb
                 )
             if guided_decode_logits_processor:
                 sampling_params.logits_processors = sampling_params.logits_processors or []
